--- conflicted
+++ resolved
@@ -46,11 +46,7 @@
   },
   "devDependencies": {
     "@cubejs-backend/linter": "^0.29.23",
-<<<<<<< HEAD
-    "@cubejs-backend/testing-shared": "^0.29.30",
-=======
-    "@cubejs-backend/testing": "^0.29.31",
->>>>>>> a5c6aff1
+    "@cubejs-backend/testing-shared": "^0.29.31",
     "@types/flatbuffers": "^1.10.0",
     "@types/generic-pool": "^3.1.9",
     "@types/mysql": "^2.15.17",
