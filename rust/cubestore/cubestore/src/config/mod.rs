#![allow(deprecated)] // 'vtable' and 'TraitObject' are deprecated.
pub mod injection;
pub mod processing_loop;

use crate::cluster::transport::{
    ClusterTransport, ClusterTransportImpl, MetaStoreTransport, MetaStoreTransportImpl,
};
use crate::cluster::{Cluster, ClusterImpl, ClusterMetaStoreClient};
use crate::config::injection::{DIService, Injector};
use crate::config::processing_loop::ProcessingLoop;
use crate::http::HttpServer;
use crate::import::limits::ConcurrencyLimits;
use crate::import::{ImportService, ImportServiceImpl};
use crate::metastore::{MetaStore, MetaStoreRpcClient, RocksMetaStore};
use crate::mysql::{MySqlServer, SqlAuthDefaultImpl, SqlAuthService};
use crate::queryplanner::query_executor::{QueryExecutor, QueryExecutorImpl};
use crate::queryplanner::{QueryPlanner, QueryPlannerImpl};
use crate::remotefs::gcs::GCSRemoteFs;
use crate::remotefs::minio::MINIORemoteFs;
use crate::remotefs::queue::QueueRemoteFs;
use crate::remotefs::s3::S3RemoteFs;
use crate::remotefs::{LocalDirRemoteFs, RemoteFs};
use crate::scheduler::SchedulerImpl;
use crate::sql::{SqlService, SqlServiceImpl};
use crate::store::compaction::{CompactionService, CompactionServiceImpl};
use crate::store::{ChunkDataStore, ChunkStore, WALDataStore, WALStore};
use crate::streaming::{StreamingService, StreamingServiceImpl};
use crate::telemetry::{
    start_agent_event_loop, start_track_event_loop, stop_agent_event_loop, stop_track_event_loop,
};
use crate::CubeError;
use datafusion::cube_ext;
use futures::future::join_all;
use log::Level;
use log::{debug, error};
use mockall::automock;
use rocksdb::{Options, DB};
use simple_logger::SimpleLogger;
use std::fmt::Display;
use std::future::Future;
use std::path::PathBuf;
use std::str::FromStr;
use std::sync::Arc;
use std::{env, fs};
use datafusion::physical_plan::parquet::{NoopParquetMetadataCache, LruParquetMetadataCache};
use tokio::sync::broadcast;
use tokio::task::JoinHandle;
use tokio::time::{timeout_at, Duration, Instant};
use crate::table::parquet::{CubestoreParquetMetadataCache, CubestoreParquetMetadataCacheImpl};

#[derive(Clone)]
pub struct CubeServices {
    pub injector: Arc<Injector>,
    pub sql_service: Arc<dyn SqlService>,
    pub scheduler: Arc<SchedulerImpl>,
    pub rocks_meta_store: Option<Arc<RocksMetaStore>>,
    pub meta_store: Arc<dyn MetaStore>,
    pub cluster: Arc<ClusterImpl>,
    pub remote_fs: Arc<QueueRemoteFs>,
}

#[derive(Clone)]
pub struct WorkerServices {
    pub query_executor: Arc<dyn QueryExecutor>,
}

impl CubeServices {
    pub async fn start_processing_loops(&self) -> Result<(), CubeError> {
        let futures = self.spawn_processing_loops().await?;
        cube_ext::spawn(async move {
            if let Err(e) = Self::wait_loops(futures).await {
                error!("Error in processing loop: {}", e);
            }
        });
        Ok(())
    }

    pub async fn wait_processing_loops(&self) -> Result<(), CubeError> {
        Self::wait_loops(self.spawn_processing_loops().await?).await
    }

    async fn wait_loops(loops: Vec<LoopHandle>) -> Result<(), CubeError> {
        join_all(loops)
            .await
            .into_iter()
            .collect::<Result<Vec<_>, _>>()?;
        Ok(())
    }

    async fn spawn_processing_loops(&self) -> Result<Vec<LoopHandle>, CubeError> {
        let mut futures = Vec::new();
        let cluster = self.cluster.clone();
        futures.push(cube_ext::spawn(async move {
            cluster.wait_processing_loops().await
        }));
        let remote_fs = self.remote_fs.clone();
        futures.push(cube_ext::spawn(async move {
            QueueRemoteFs::wait_processing_loops(remote_fs.clone()).await
        }));
        if !self.cluster.is_select_worker() {
            let rocks_meta_store = self.rocks_meta_store.clone().unwrap();
            futures.push(cube_ext::spawn(async move {
                RocksMetaStore::wait_upload_loop(rocks_meta_store).await;
                Ok(())
            }));
            let cluster = self.cluster.clone();
            let (started_tx, started_rx) = tokio::sync::oneshot::channel();
            futures.push(cube_ext::spawn(async move {
                ClusterImpl::listen_on_metastore_port(cluster, started_tx).await
            }));
            started_rx.await?;

            let scheduler = self.scheduler.clone();
            futures.extend(SchedulerImpl::spawn_processing_loops(scheduler));

            if self.injector.has_service_typed::<MySqlServer>().await {
                let mysql_server = self.injector.get_service_typed::<MySqlServer>().await;
                futures.push(cube_ext::spawn(async move {
                    mysql_server.processing_loop().await
                }));
            }
            if self.injector.has_service_typed::<HttpServer>().await {
                let http_server = self.injector.get_service_typed::<HttpServer>().await;
                futures.push(cube_ext::spawn(
                    async move { http_server.run_server().await },
                ));
            }
        } else {
            let cluster = self.cluster.clone();
            let (started_tx, started_rx) = tokio::sync::oneshot::channel();
            futures.push(cube_ext::spawn(async move {
                ClusterImpl::listen_on_worker_port(cluster, started_tx).await
            }));
            started_rx.await?;

            let cluster = self.cluster.clone();
            futures.push(cube_ext::spawn(async move {
                cluster.warmup_select_worker().await;
                Ok(())
            }))
        }
        futures.push(cube_ext::spawn(async move {
            start_track_event_loop().await;
            Ok(())
        }));

        futures.push(cube_ext::spawn(async move {
            start_agent_event_loop().await;
            Ok(())
        }));
        Ok(futures)
    }

    pub async fn stop_processing_loops(&self) -> Result<(), CubeError> {
        #[cfg(not(target_os = "windows"))]
        self.cluster.stop_processing_loops().await?;

        self.remote_fs.stop_processing_loops()?;
        if let Some(rocks_meta) = &self.rocks_meta_store {
            rocks_meta.stop_processing_loops().await;
        }
        if self.injector.has_service_typed::<MySqlServer>().await {
            self.injector
                .get_service_typed::<MySqlServer>()
                .await
                .stop_processing()
                .await?;
        }
        if self.injector.has_service_typed::<HttpServer>().await {
            self.injector
                .get_service_typed::<HttpServer>()
                .await
                .stop_processing()
                .await;
        }
        self.scheduler.stop_processing_loops()?;
        stop_track_event_loop().await;
        stop_agent_event_loop().await;
        Ok(())
    }
}

pub struct ValidationMessages {
    /// Hard errors, config cannot be used. Application must report these and exit.
    pub errors: Vec<String>,
    /// Must be reported to the user, but does not stop application from working.
    pub warnings: Vec<String>,
}

impl ValidationMessages {
    pub fn report_and_abort_on_errors(&self) {
        for w in &self.warnings {
            log::warn!("{}", w);
        }
        for e in &self.errors {
            log::error!("{}", e);
        }
        if !self.errors.is_empty() {
            log::error!("Cannot proceed with invalid configuration, exiting");
            std::process::exit(1)
        }
    }
}

/// This method also looks at environment variables and assumes [c] was obtained by calling
/// `Config::default()`.
pub fn validate_config(c: &dyn ConfigObj) -> ValidationMessages {
    let mut warnings = Vec::new();
    let mut errors = Vec::new();
    if is_router(c) && c.metastore_remote_address().is_some() {
        errors.push(
            "Router node cannot use remote metastore. Try removing CUBESTORE_META_ADDR".to_string(),
        );
    }
    if !is_router(c) && !c.select_workers().contains(c.server_name()) {
        warnings.push(format!("Current worker '{}' is missing in CUBESTORE_WORKERS. Please check CUBESTORE_SERVER_NAME and CUBESTORE_WORKERS variables", c.server_name()));
    }

    let mut router_vars = vec![
        "CUBESTORE_HTTP_BIND_ADDR",
        "CUBESTORE_HTTP_PORT",
        "CUBESTORE_BIND_ADDR",
        "CUBESTORE_PORT",
        "CUBESTORE_META_BIND_ADDR",
        "CUBESTORE_META_PORT",
    ];
    router_vars.retain(|v| env::var(v).is_ok());
    if !is_router(c) && !router_vars.is_empty() {
        warnings.push(format!(
            "The following router variable{} ignored on worker node: {}",
            if 1 < router_vars.len() { "s" } else { "" },
            router_vars.join(", ")
        ));
    }

    let mut remote_vars = vec![
        "CUBESTORE_MINIO_BUCKET",
        "CUBESTORE_S3_BUCKET",
        "CUBESTORE_GCS_BUCKET",
        "CUBESTORE_REMOTE_DIR",
    ];
    remote_vars.retain(|v| env::var(v).is_ok());
    if 1 < remote_vars.len() {
        warnings.push(format!(
            "{} variables specified together. Using {}",
            remote_vars.join(" and "),
            remote_vars[0],
        ));
    }

    ValidationMessages { errors, warnings }
}

#[derive(Debug, Clone)]
pub enum FileStoreProvider {
    Local,
    Filesystem {
        remote_dir: Option<PathBuf>,
    },
    S3 {
        region: String,
        bucket_name: String,
        sub_path: Option<String>,
    },
    GCS {
        bucket_name: String,
        sub_path: Option<String>,
    },
    MINIO {
        bucket_name: String,
        sub_path: Option<String>,
    },
}

#[derive(Clone)]
pub struct Config {
    config_obj: Arc<ConfigObjImpl>,
    injector: Arc<Injector>,
}

#[automock]
pub trait ConfigObj: DIService {
    fn partition_split_threshold(&self) -> u64;

    fn max_partition_split_threshold(&self) -> u64;

    fn compaction_chunks_total_size_threshold(&self) -> u64;

    fn compaction_chunks_count_threshold(&self) -> u64;

    fn wal_split_threshold(&self) -> u64;

    fn select_worker_pool_size(&self) -> usize;

    fn job_runners_count(&self) -> usize;

    fn bind_address(&self) -> &Option<String>;

    fn status_bind_address(&self) -> &Option<String>;

    fn http_bind_address(&self) -> &Option<String>;

    fn query_timeout(&self) -> u64;

    fn not_used_timeout(&self) -> u64;

    fn import_job_timeout(&self) -> u64;

    fn meta_store_snapshot_interval(&self) -> u64;

    fn meta_store_log_upload_interval(&self) -> u64;

    fn gc_loop_interval(&self) -> u64;

    fn stale_stream_timeout(&self) -> u64;

    fn select_workers(&self) -> &Vec<String>;

    fn worker_bind_address(&self) -> &Option<String>;

    fn metastore_bind_address(&self) -> &Option<String>;

    fn metastore_remote_address(&self) -> &Option<String>;

    fn download_concurrency(&self) -> u64;

    fn upload_concurrency(&self) -> u64;

    fn data_dir(&self) -> &PathBuf;

    fn connection_timeout(&self) -> u64;

    fn server_name(&self) -> &String;

    fn max_ingestion_data_frames(&self) -> usize;

    fn upload_to_remote(&self) -> bool;

    fn enable_topk(&self) -> bool;

    fn enable_startup_warmup(&self) -> bool;

    fn malloc_trim_every_secs(&self) -> u64;

    fn max_cached_queries(&self) -> usize;

    fn max_cached_metadata(&self) -> usize;

    fn dump_dir(&self) -> &Option<PathBuf>;
}

#[derive(Debug, Clone)]
pub struct ConfigObjImpl {
    pub partition_split_threshold: u64,
    pub max_partition_split_threshold: u64,
    pub compaction_chunks_total_size_threshold: u64,
    pub compaction_chunks_count_threshold: u64,
    pub wal_split_threshold: u64,
    pub data_dir: PathBuf,
    pub dump_dir: Option<PathBuf>,
    pub store_provider: FileStoreProvider,
    pub select_worker_pool_size: usize,
    pub job_runners_count: usize,
    pub bind_address: Option<String>,
    pub status_bind_address: Option<String>,
    pub http_bind_address: Option<String>,
    pub query_timeout: u64,
    /// Must be set to 2*query_timeout in prod, only for overrides in tests.
    pub not_used_timeout: u64,
    pub import_job_timeout: u64,
    pub meta_store_log_upload_interval: u64,
    pub meta_store_snapshot_interval: u64,
    pub gc_loop_interval: u64,
    pub stale_stream_timeout: u64,
    pub select_workers: Vec<String>,
    pub worker_bind_address: Option<String>,
    pub metastore_bind_address: Option<String>,
    pub metastore_remote_address: Option<String>,
    pub upload_concurrency: u64,
    pub download_concurrency: u64,
    pub connection_timeout: u64,
    pub server_name: String,
    pub max_ingestion_data_frames: usize,
    pub upload_to_remote: bool,
    pub enable_topk: bool,
    pub enable_startup_warmup: bool,
    pub malloc_trim_every_secs: u64,
    pub max_cached_queries: usize,
    pub max_cached_metadata: usize,
}

crate::di_service!(ConfigObjImpl, [ConfigObj]);
crate::di_service!(MockConfigObj, [ConfigObj]);

impl ConfigObj for ConfigObjImpl {
    fn partition_split_threshold(&self) -> u64 {
        self.partition_split_threshold
    }

    fn max_partition_split_threshold(&self) -> u64 {
        self.max_partition_split_threshold
    }

    fn compaction_chunks_total_size_threshold(&self) -> u64 {
        self.compaction_chunks_total_size_threshold
    }

    fn compaction_chunks_count_threshold(&self) -> u64 {
        self.compaction_chunks_count_threshold
    }

    fn wal_split_threshold(&self) -> u64 {
        self.wal_split_threshold
    }

    fn select_worker_pool_size(&self) -> usize {
        self.select_worker_pool_size
    }

    fn job_runners_count(&self) -> usize {
        self.job_runners_count
    }

    fn bind_address(&self) -> &Option<String> {
        &self.bind_address
    }

    fn status_bind_address(&self) -> &Option<String> {
        &self.status_bind_address
    }

    fn http_bind_address(&self) -> &Option<String> {
        &self.http_bind_address
    }

    fn query_timeout(&self) -> u64 {
        self.query_timeout
    }

    fn not_used_timeout(&self) -> u64 {
        self.not_used_timeout
    }

    fn import_job_timeout(&self) -> u64 {
        self.import_job_timeout
    }

    fn meta_store_snapshot_interval(&self) -> u64 {
        self.meta_store_snapshot_interval
    }

    fn meta_store_log_upload_interval(&self) -> u64 {
        self.meta_store_log_upload_interval
    }

    fn gc_loop_interval(&self) -> u64 {
        self.gc_loop_interval
    }

    fn stale_stream_timeout(&self) -> u64 {
        self.stale_stream_timeout
    }

    fn select_workers(&self) -> &Vec<String> {
        &self.select_workers
    }

    fn worker_bind_address(&self) -> &Option<String> {
        &self.worker_bind_address
    }

    fn metastore_bind_address(&self) -> &Option<String> {
        &self.metastore_bind_address
    }

    fn metastore_remote_address(&self) -> &Option<String> {
        &self.metastore_remote_address
    }

    fn download_concurrency(&self) -> u64 {
        self.download_concurrency
    }

    fn upload_concurrency(&self) -> u64 {
        self.upload_concurrency
    }

    fn data_dir(&self) -> &PathBuf {
        &self.data_dir
    }

    fn connection_timeout(&self) -> u64 {
        self.connection_timeout
    }

    fn server_name(&self) -> &String {
        &self.server_name
    }

    fn max_ingestion_data_frames(&self) -> usize {
        self.max_ingestion_data_frames
    }

    fn upload_to_remote(&self) -> bool {
        self.upload_to_remote
    }

    fn enable_topk(&self) -> bool {
        self.enable_topk
    }

    fn enable_startup_warmup(&self) -> bool {
        self.enable_startup_warmup
    }
    fn malloc_trim_every_secs(&self) -> u64 {
        self.malloc_trim_every_secs
    }
    fn max_cached_queries(&self) -> usize {
        self.max_cached_queries
    }
    fn max_cached_metadata(&self) -> usize { self.max_cached_metadata }

    fn dump_dir(&self) -> &Option<PathBuf> {
        &self.dump_dir
    }
}

lazy_static! {
    pub static ref TEST_LOGGING_INITIALIZED: tokio::sync::RwLock<bool> =
        tokio::sync::RwLock::new(false);
}

fn env_bool(name: &str, default: bool) -> bool {
    env::var(name)
        .ok()
        .map(|x| match x.as_str() {
            "0" => false,
            "1" => true,
            _ => panic!("expected '0' or '1' for '{}', found '{}'", name, &x),
        })
        .unwrap_or(default)
}

fn env_parse<T>(name: &str, default: T) -> T
where
    T: FromStr,
    T::Err: Display,
{
    env_optparse(name).unwrap_or(default)
}

fn env_optparse<T>(name: &str) -> Option<T>
where
    T: FromStr,
    T::Err: Display,
{
    env::var(name).ok().map(|x| match x.parse::<T>() {
        Ok(v) => v,
        Err(e) => panic!(
            "could not parse environment variable '{}' with '{}' value: {}",
            name, x, e
        ),
    })
}

impl Config {
    pub fn default() -> Config {
        let query_timeout = env_parse("CUBESTORE_QUERY_TIMEOUT", 120);
        Config {
            injector: Injector::new(),
            config_obj: Arc::new(ConfigObjImpl {
                data_dir: env::var("CUBESTORE_DATA_DIR")
                    .ok()
                    .map(|v| PathBuf::from(v))
                    .unwrap_or(env::current_dir().unwrap().join(".cubestore").join("data")),
                dump_dir: env::var("CUBESTORE_DUMP_DIR")
                    .ok()
                    .map(|v| PathBuf::from(v)),
                partition_split_threshold: env_parse(
                    "CUBESTORE_PARTITION_SPLIT_THRESHOLD",
                    1048576 * 2,
                ),
                max_partition_split_threshold: env_parse(
                    "CUBESTORE_PARTITION_MAX_SPLIT_THRESHOLD",
                    1048576 * 8,
                ),
                compaction_chunks_count_threshold: env_parse("CUBESTORE_CHUNKS_COUNT_THRESHOLD", 4),
                compaction_chunks_total_size_threshold: env_parse(
                    "CUBESTORE_CHUNKS_TOTAL_SIZE_THRESHOLD",
                    1048576 * 2,
                ),
                store_provider: {
                    if let Ok(bucket_name) = env::var("CUBESTORE_S3_BUCKET") {
                        FileStoreProvider::S3 {
                            bucket_name,
                            region: env::var("CUBESTORE_S3_REGION").expect(
                                "CUBESTORE_S3_REGION required when CUBESTORE_S3_BUCKET is set",
                            ),
                            sub_path: env::var("CUBESTORE_S3_SUB_PATH").ok(),
                        }
                    } else if let Ok(bucket_name) = env::var("CUBESTORE_MINIO_BUCKET") {
                        FileStoreProvider::MINIO {
                            bucket_name,
                            sub_path: env::var("CUBESTORE_MINIO_SUB_PATH").ok(),
                        }
                    } else if let Ok(bucket_name) = env::var("CUBESTORE_GCS_BUCKET") {
                        FileStoreProvider::GCS {
                            bucket_name,
                            sub_path: env::var("CUBESTORE_GCS_SUB_PATH").ok(),
                        }
                    } else if let Ok(remote_dir) = env::var("CUBESTORE_REMOTE_DIR") {
                        FileStoreProvider::Filesystem {
                            remote_dir: Some(PathBuf::from(remote_dir)),
                        }
                    } else {
                        FileStoreProvider::Filesystem { remote_dir: None }
                    }
                },
                select_worker_pool_size: env_parse("CUBESTORE_SELECT_WORKERS", 4),
                bind_address: Some(
                    env::var("CUBESTORE_BIND_ADDR")
                        .ok()
                        .unwrap_or(format!("0.0.0.0:{}", env_parse("CUBESTORE_PORT", 3306))),
                ),
                status_bind_address: Some(env::var("CUBESTORE_STATUS_BIND_ADDR").ok().unwrap_or(
                    format!("0.0.0.0:{}", env_parse("CUBESTORE_STATUS_PORT", 3031)),
                )),
                http_bind_address: Some(env::var("CUBESTORE_HTTP_BIND_ADDR").ok().unwrap_or(
                    format!("0.0.0.0:{}", env_parse("CUBESTORE_HTTP_PORT", 3030)),
                )),
                query_timeout,
                not_used_timeout: 2 * query_timeout,
                import_job_timeout: env_parse("CUBESTORE_IMPORT_JOB_TIMEOUT", 600),
                meta_store_log_upload_interval: 30,
                meta_store_snapshot_interval: 300,
                gc_loop_interval: 60,
                stale_stream_timeout: 60,
                select_workers: env::var("CUBESTORE_WORKERS")
                    .ok()
                    .map(|v| v.split(",").map(|s| s.to_string()).collect())
                    .unwrap_or(Vec::new()),
                worker_bind_address: env::var("CUBESTORE_WORKER_BIND_ADDR").ok().or_else(|| {
                    env_optparse::<u16>("CUBESTORE_WORKER_PORT").map(|v| format!("0.0.0.0:{}", v))
                }),
                metastore_bind_address: env::var("CUBESTORE_META_BIND_ADDR").ok().or_else(|| {
                    env_optparse::<u16>("CUBESTORE_META_PORT").map(|v| format!("0.0.0.0:{}", v))
                }),
                metastore_remote_address: env::var("CUBESTORE_META_ADDR").ok(),
                upload_concurrency: env_parse("CUBESTORE_MAX_ACTIVE_UPLOADS", 4),
                download_concurrency: env_parse("CUBESTORE_MAX_ACTIVE_DOWNLOADS", 8),
                max_ingestion_data_frames: env_parse("CUBESTORE_MAX_DATA_FRAMES", 4),
                wal_split_threshold: env_parse("CUBESTORE_WAL_SPLIT_THRESHOLD", 1048576 / 2),
                job_runners_count: env_parse("CUBESTORE_JOB_RUNNERS", 4),
                connection_timeout: 60,
                server_name: env::var("CUBESTORE_SERVER_NAME")
                    .ok()
                    .unwrap_or("localhost".to_string()),
                upload_to_remote: !env::var("CUBESTORE_NO_UPLOAD").ok().is_some(),
                enable_topk: env_bool("CUBESTORE_ENABLE_TOPK", true),
                enable_startup_warmup: env_bool("CUBESTORE_STARTUP_WARMUP", true),
                malloc_trim_every_secs: env_parse("CUBESTORE_MALLOC_TRIM_EVERY_SECS", 30),
                max_cached_queries: env_parse("CUBESTORE_MAX_CACHED_QUERIES", 10_000),
                max_cached_metadata: env_parse("CUBESTORE_MAX_CACHED_METADATA", 0),
            }),
        }
    }

    pub fn test(name: &str) -> Config {
        let query_timeout = 15;
        Config {
            injector: Injector::new(),
            config_obj: Arc::new(ConfigObjImpl {
                data_dir: env::current_dir()
                    .unwrap()
                    .join(format!("{}-local-store", name)),
                dump_dir: None,
                partition_split_threshold: 20,
                max_partition_split_threshold: 20,
                compaction_chunks_count_threshold: 1,
                compaction_chunks_total_size_threshold: 10,
                store_provider: FileStoreProvider::Filesystem {
                    remote_dir: Some(
                        env::current_dir()
                            .unwrap()
                            .join(format!("{}-upstream", name)),
                    ),
                },
                select_worker_pool_size: 0,
                job_runners_count: 4,
                bind_address: None,
                status_bind_address: None,
                http_bind_address: None,
                query_timeout,
                not_used_timeout: 2 * query_timeout,
                import_job_timeout: 600,
                stale_stream_timeout: 60,
                select_workers: Vec::new(),
                worker_bind_address: None,
                metastore_bind_address: None,
                metastore_remote_address: None,
                upload_concurrency: 4,
                download_concurrency: 8,
                max_ingestion_data_frames: 4,
                wal_split_threshold: 262144,
                connection_timeout: 60,
                server_name: "localhost".to_string(),
                upload_to_remote: true,
                enable_topk: true,
                enable_startup_warmup: true,
                malloc_trim_every_secs: 0,
                max_cached_queries: 10_000,
                max_cached_metadata: 0,
                meta_store_log_upload_interval: 30,
                meta_store_snapshot_interval: 300,
                gc_loop_interval: 60,
            }),
        }
    }

    pub fn update_config(
        &self,
        update_config: impl FnOnce(ConfigObjImpl) -> ConfigObjImpl,
    ) -> Config {
        let new_config = self.config_obj.as_ref().clone();
        Self {
            injector: self.injector.clone(),
            config_obj: Arc::new(update_config(new_config)),
        }
    }

    pub async fn start_test<T>(&self, test_fn: impl FnOnce(CubeServices) -> T)
    where
        T: Future<Output = ()> + Send,
    {
        self.start_test_with_options(true, test_fn).await
    }

    pub async fn start_test_worker<T>(&self, test_fn: impl FnOnce(CubeServices) -> T)
    where
        T: Future<Output = ()> + Send,
    {
        self.start_test_with_options(false, test_fn).await
    }

    pub async fn start_test_with_options<T>(
        &self,
        clean_remote: bool,
        test_fn: impl FnOnce(CubeServices) -> T,
    ) where
        T: Future<Output = ()> + Send,
    {
        if !*TEST_LOGGING_INITIALIZED.read().await {
            let mut initialized = TEST_LOGGING_INITIALIZED.write().await;
            if !*initialized {
                SimpleLogger::new()
                    .with_level(Level::Error.to_level_filter())
                    .with_module_level("cubestore", Level::Trace.to_level_filter())
                    .init()
                    .unwrap();
            }
            *initialized = true;
        }

        let store_path = self.local_dir().clone();
        let remote_fs = self.remote_fs().await.unwrap();
        let _ = fs::remove_dir_all(store_path.clone());
        if clean_remote {
            let remote_files = remote_fs.list("").await.unwrap();
            for file in remote_files {
                debug!("Cleaning {}", file);
                let _ = remote_fs.delete_file(file.as_str()).await.unwrap();
            }
        }
        {
            let services = self.configure().await;
            services.start_processing_loops().await.unwrap();

            // Should be long enough even for CI.
            let timeout = Duration::from_secs(600);
            if let Err(_) = timeout_at(Instant::now() + timeout, test_fn(services.clone())).await {
                panic!("Test timed out after {} seconds", timeout.as_secs());
            }

            services.stop_processing_loops().await.unwrap();
        }
        let _ = DB::destroy(&Options::default(), self.meta_store_path());
        let _ = fs::remove_dir_all(store_path.clone());
        if clean_remote {
            let remote_files = remote_fs.list("").await.unwrap();
            for file in remote_files {
                let _ = remote_fs.delete_file(file.as_str()).await;
            }
        }
    }

    pub async fn run_test<T>(name: &str, test_fn: impl FnOnce(CubeServices) -> T)
    where
        T: Future<Output = ()> + Send,
    {
        Self::test(name).start_test(test_fn).await;
    }

    pub fn config_obj(&self) -> Arc<dyn ConfigObj> {
        self.config_obj.clone()
    }

    pub fn local_dir(&self) -> &PathBuf {
        &self.config_obj.data_dir
    }

    pub fn remote_dir(&self) -> &PathBuf {
        match &self.config_obj.store_provider {
            FileStoreProvider::Filesystem { remote_dir } => remote_dir.as_ref().unwrap(),
            x => panic!("Remote dir called on {:?}", x),
        }
    }

    pub fn meta_store_path(&self) -> PathBuf {
        self.local_dir().join("metastore")
    }

    async fn configure_remote_fs(&self) {
        let config_obj_to_register = self.config_obj.clone();
        self.injector
            .register_typed::<dyn ConfigObj, _, _, _>(async move |_| config_obj_to_register)
            .await;

        match &self.config_obj.store_provider {
            FileStoreProvider::Filesystem { remote_dir } => {
                let remote_dir = remote_dir.clone();
                let data_dir = self.config_obj.data_dir.clone();
                self.injector
                    .register("original_remote_fs", async move |_| {
                        let arc: Arc<dyn DIService> = LocalDirRemoteFs::new(remote_dir, data_dir);
                        arc
                    })
                    .await;
            }
            FileStoreProvider::S3 {
                region,
                bucket_name,
                sub_path,
            } => {
                let data_dir = self.config_obj.data_dir.clone();
                let region = region.to_string();
                let bucket_name = bucket_name.to_string();
                let sub_path = sub_path.clone();
                self.injector
                    .register("original_remote_fs", async move |_| {
                        let arc: Arc<dyn DIService> =
                            S3RemoteFs::new(data_dir, region, bucket_name, sub_path).unwrap();
                        arc
                    })
                    .await;
            }
            FileStoreProvider::GCS {
                bucket_name,
                sub_path,
            } => {
                let data_dir = self.config_obj.data_dir.clone();
                let bucket_name = bucket_name.to_string();
                let sub_path = sub_path.clone();
                self.injector
                    .register("original_remote_fs", async move |_| {
                        let arc: Arc<dyn DIService> =
                            GCSRemoteFs::new(data_dir, bucket_name, sub_path).unwrap();
                        arc
                    })
                    .await;
            }
            FileStoreProvider::MINIO {
                bucket_name,
                sub_path,
            } => {
                let data_dir = self.config_obj.data_dir.clone();
                let bucket_name = bucket_name.to_string();
                let sub_path = sub_path.clone();
                self.injector
                    .register("original_remote_fs", async move |_| {
                        let arc: Arc<dyn DIService> =
                            MINIORemoteFs::new(data_dir, bucket_name, sub_path).unwrap();
                        arc
                    })
                    .await;
            }
            FileStoreProvider::Local => unimplemented!(), // TODO
        };
    }

    async fn remote_fs(&self) -> Result<Arc<dyn RemoteFs + 'static>, CubeError> {
        self.configure_remote_fs().await;
        Ok(self.injector.get_service("original_remote_fs").await)
    }

    pub fn injector(&self) -> Arc<Injector> {
        self.injector.clone()
    }

    pub async fn configure_injector(&self) {
        self.configure_remote_fs().await;

        self.injector
            .register_typed_with_default::<dyn RemoteFs, QueueRemoteFs, _, _>(async move |i| {
                QueueRemoteFs::new(
                    i.get_service_typed::<dyn ConfigObj>().await,
                    i.get_service("original_remote_fs").await,
                )
            })
            .await;

        let (event_sender, _) = broadcast::channel(10000); // TODO config
        let event_sender_to_move = event_sender.clone();

        self.injector
            .register_typed::<dyn ClusterTransport, _, _, _>(async move |i| {
                ClusterTransportImpl::new(i.get_service_typed().await)
            })
            .await;

        if let Some(_) = self.config_obj.metastore_remote_address() {
            self.injector
                .register_typed::<dyn MetaStoreTransport, _, _, _>(async move |i| {
                    MetaStoreTransportImpl::new(i.get_service_typed().await)
                })
                .await;
        }

        if uses_remote_metastore(&self.injector).await {
            self.injector
                .register_typed::<dyn MetaStore, _, _, _>(async move |i| {
                    let transport = ClusterMetaStoreClient::new(i.get_service_typed().await);
                    Arc::new(MetaStoreRpcClient::new(transport))
                })
                .await;
        } else {
            let path = self.meta_store_path().to_str().unwrap().to_string();
            self.injector
                .register_typed_with_default::<dyn MetaStore, RocksMetaStore, _, _>(
                    async move |i| {
                        let config = i.get_service_typed::<dyn ConfigObj>().await;
                        // TODO metastore works with non queue remote fs as it requires loops to be started prior to load_from_remote call
                        let original_remote_fs = i.get_service("original_remote_fs").await;
                        let meta_store = if let Some(dump_dir) = config.clone().dump_dir() {
                            RocksMetaStore::load_from_dump(
                                &path,
                                dump_dir,
                                original_remote_fs,
                                config,
                            )
                            .await
                            .unwrap()
                        } else {
                            RocksMetaStore::load_from_remote(&path, original_remote_fs, config)
                                .await
                                .unwrap()
                        };
                        meta_store.add_listener(event_sender).await;
                        meta_store
                    },
                )
                .await;
        };

        self.injector
            .register_typed::<dyn WALDataStore, _, _, _>(async move |i| {
                WALStore::new(
                    i.get_service_typed().await,
                    i.get_service_typed().await,
                    i.get_service_typed::<dyn ConfigObj>()
                        .await
                        .wal_split_threshold() as usize,
                )
            })
            .await;

        self.injector
            .register_typed::<dyn ChunkDataStore, _, _, _>(async move |i| {
                ChunkStore::new(
                    i.get_service_typed().await,
                    i.get_service_typed().await,
                    i.get_service_typed().await,
                    i.get_service_typed().await,
                    i.get_service_typed::<dyn ConfigObj>()
                        .await
                        .wal_split_threshold() as usize,
                )
            })
            .await;

        self.injector
            .register_typed::<dyn CubestoreParquetMetadataCache, _, _, _>(async move |i| {
                CubestoreParquetMetadataCacheImpl::new(
                    match i.get_service_typed::<dyn ConfigObj>()
                    .await
                    .max_cached_metadata() {
                        0 => NoopParquetMetadataCache::new(),
                        max_cached_metadata => LruParquetMetadataCache::new(max_cached_metadata),
                })
            })
            .await;

        self.injector
            .register_typed::<dyn CompactionService, _, _, _>(async move |i| {
                CompactionServiceImpl::new(
                    i.get_service_typed().await,
                    i.get_service_typed().await,
                    i.get_service_typed().await,
                    i.get_service_typed().await,
                )
            })
            .await;

        self.injector
            .register_typed::<ConcurrencyLimits, _, _, _>(async move |i| {
                Arc::new(ConcurrencyLimits::new(
                    i.get_service_typed::<dyn ConfigObj>()
                        .await
                        .max_ingestion_data_frames(),
                ))
            })
            .await;

        self.injector
            .register_typed::<dyn ImportService, _, _, _>(async move |i| {
                ImportServiceImpl::new(
                    i.get_service_typed().await,
                    i.get_service_typed().await,
                    i.get_service_typed().await,
                    i.get_service_typed().await,
                    i.get_service_typed().await,
                    i.get_service_typed().await,
                )
            })
            .await;

        self.injector
            .register_typed::<dyn StreamingService, _, _, _>(async move |i| {
                StreamingServiceImpl::new(
                    i.get_service_typed().await,
                    i.get_service_typed().await,
                    i.get_service_typed().await,
                )
            })
            .await;

        self.injector
            .register_typed::<dyn QueryPlanner, _, _, _>(async move |i| {
                QueryPlannerImpl::new(i.get_service_typed().await, i.get_service_typed().await)
            })
            .await;

        self.injector
            .register_typed_with_default::<dyn QueryExecutor, _, _, _>(async move |i| {
                QueryExecutorImpl::new(i.get_service_typed().await)
            })
            .await;

        let cluster_meta_store_sender = event_sender_to_move.clone();

        self.injector
            .register_typed_with_default::<dyn Cluster, _, _, _>(async move |i| {
                ClusterImpl::new(
                    i.get_service_typed::<dyn ConfigObj>()
                        .await
                        .server_name()
                        .to_string(),
                    vec!["localhost".to_string()],
                    Arc::downgrade(&i),
                    i.get_service_typed().await,
                    Duration::from_secs(30),
                    i.get_service_typed().await,
                    i.get_service_typed().await,
                    i.get_service_typed().await,
                    cluster_meta_store_sender,
                    i.get_service_typed().await,
                )
            })
            .await;

        self.injector
            .register_typed::<dyn SqlService, _, _, _>(async move |i| {
                let c = i.get_service_typed::<dyn ConfigObj>().await;
                SqlServiceImpl::new(
                    i.get_service_typed().await,
                    i.get_service_typed().await,
                    i.get_service_typed().await,
                    i.get_service_typed().await,
                    i.get_service_typed().await,
                    i.get_service_typed().await,
                    i.get_service_typed().await,
                    i.get_service_typed().await,
                    i.get_service_typed().await,
                    c.wal_split_threshold() as usize,
                    Duration::from_secs(c.query_timeout()),
                    Duration::from_secs(c.import_job_timeout() * 2),
                    c.max_cached_queries(),
                )
            })
            .await;

        self.injector
            .register_typed::<SchedulerImpl, _, _, _>(async move |i| {
                Arc::new(SchedulerImpl::new(
                    i.get_service_typed().await,
                    i.get_service_typed().await,
                    i.get_service_typed().await,
                    event_sender_to_move.subscribe(),
                    i.get_service_typed().await,
                ))
            })
            .await;

        if self.config_obj.bind_address().is_some() {
            self.injector
                .register_typed::<dyn SqlAuthService, _, _, _>(async move |_| {
                    Arc::new(SqlAuthDefaultImpl)
                })
                .await;

            self.injector
                .register_typed::<MySqlServer, _, _, _>(async move |i| {
                    MySqlServer::new(
                        i.get_service_typed::<dyn ConfigObj>()
                            .await
                            .bind_address()
                            .as_ref()
                            .unwrap()
                            .to_string(),
                        i.get_service_typed().await,
                        i.get_service_typed().await,
                    )
                })
                .await;

            self.injector
                .register_typed::<HttpServer, _, _, _>(async move |i| {
                    HttpServer::new(
                        i.get_service_typed::<dyn ConfigObj>()
                            .await
                            .http_bind_address()
                            .as_ref()
                            .unwrap()
                            .to_string(),
                        i.get_service_typed().await,
                        i.get_service_typed().await,
                    )
                })
                .await;
        }
    }

    pub async fn cube_services(&self) -> CubeServices {
        CubeServices {
            injector: self.injector.clone(),
            sql_service: self.injector.get_service_typed().await,
            scheduler: self.injector.get_service_typed().await,
            rocks_meta_store: if self.injector.has_service_typed::<RocksMetaStore>().await {
                Some(self.injector.get_service_typed().await)
            } else {
                None
            },
            meta_store: self.injector.get_service_typed().await,
            cluster: self.injector.get_service_typed().await,
            remote_fs: self.injector.get_service_typed().await,
        }
    }

    pub async fn worker_services(&self) -> WorkerServices {
        WorkerServices {
            query_executor: self.injector.get_service_typed().await,
        }
    }

    pub async fn configure(&self) -> CubeServices {
        self.configure_injector().await;
        self.cube_services().await
    }
<<<<<<< HEAD

    pub fn configure_worker_services() {
        println!("WWW WRITE {}", std::process::id());
        let mut services = WORKER_SERVICES.write().unwrap();
        *services = Some(WorkerServices {
            query_executor: QueryExecutorImpl::new(CubestoreParquetMetadataCacheImpl::new(NoopParquetMetadataCache::new())),
        })
    }

    pub fn current_worker_services() -> WorkerServices {
        println!("WWW READ {}", std::process::id());
        WORKER_SERVICES.read().unwrap().as_ref().unwrap().clone()
    }
=======
>>>>>>> 98ff2a99
}

type LoopHandle = JoinHandle<Result<(), CubeError>>;

pub async fn uses_remote_metastore(i: &Injector) -> bool {
    i.has_service_typed::<dyn MetaStoreTransport>().await
}

pub fn is_router(c: &dyn ConfigObj) -> bool {
    !c.worker_bind_address().is_some()
}<|MERGE_RESOLUTION|>--- conflicted
+++ resolved
@@ -1175,22 +1175,6 @@
         self.configure_injector().await;
         self.cube_services().await
     }
-<<<<<<< HEAD
-
-    pub fn configure_worker_services() {
-        println!("WWW WRITE {}", std::process::id());
-        let mut services = WORKER_SERVICES.write().unwrap();
-        *services = Some(WorkerServices {
-            query_executor: QueryExecutorImpl::new(CubestoreParquetMetadataCacheImpl::new(NoopParquetMetadataCache::new())),
-        })
-    }
-
-    pub fn current_worker_services() -> WorkerServices {
-        println!("WWW READ {}", std::process::id());
-        WORKER_SERVICES.read().unwrap().as_ref().unwrap().clone()
-    }
-=======
->>>>>>> 98ff2a99
 }
 
 type LoopHandle = JoinHandle<Result<(), CubeError>>;
