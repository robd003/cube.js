--- conflicted
+++ resolved
@@ -487,12 +487,6 @@
         }
         if let MetaStoreEvent::DeleteJob(job) = event {
             match job.get_row().job_type() {
-<<<<<<< HEAD
-                // TODO: Restart stream job after delete without 2 min timeouts
-                JobType::Repartition => match job.get_row().row_reference() {
-                    RowKey::Table(TableId::Partitions, p) => {
-                        let p = self.meta_store.get_partition(*p).await?;
-=======
                 JobType::RepartitionChunk => match job.get_row().row_reference() {
                     RowKey::Table(TableId::Chunks, c) => {
                         let c = self.meta_store.get_chunk(*c).await?;
@@ -500,7 +494,6 @@
                             .meta_store
                             .get_partition(c.get_row().get_partition_id())
                             .await?;
->>>>>>> f7d06d88
                         self.schedule_repartition_if_needed(&p).await?
                     }
                     _ => panic!(
